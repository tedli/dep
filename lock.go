// Copyright 2016 The Go Authors. All rights reserved.
// Use of this source code is governed by a BSD-style
// license that can be found in the LICENSE file.

package dep

import (
	"bytes"
	"encoding/hex"
	"io"
	"sort"

<<<<<<< HEAD
	"github.com/golang/dep/gps"
=======
	"github.com/golang/dep/internal/gps"
>>>>>>> b86ad168
	"github.com/pelletier/go-toml"
	"github.com/pkg/errors"
)

const LockName = "Gopkg.lock"

type Lock struct {
	Memo []byte
	P    []gps.LockedProject
}

type rawLock struct {
	Memo     string             `toml:"memo"`
	Projects []rawLockedProject `toml:"projects"`
}

type rawLockedProject struct {
	Name     string   `toml:"name"`
	Branch   string   `toml:"branch,omitempty"`
	Revision string   `toml:"revision"`
	Version  string   `toml:"version,omitempty"`
	Source   string   `toml:"source,omitempty"`
	Packages []string `toml:"packages"`
}

func readLock(r io.Reader) (*Lock, error) {
	buf := &bytes.Buffer{}
	_, err := buf.ReadFrom(r)
	if err != nil {
		return nil, errors.Wrap(err, "Unable to read byte stream")
	}

	raw := rawLock{}
	err = toml.Unmarshal(buf.Bytes(), &raw)
	if err != nil {
		return nil, errors.Wrap(err, "Unable to parse the lock as TOML")
	}

	return fromRawLock(raw)
}

func fromRawLock(raw rawLock) (*Lock, error) {
	var err error
	l := &Lock{
		P: make([]gps.LockedProject, len(raw.Projects)),
	}

	l.Memo, err = hex.DecodeString(raw.Memo)
	if err != nil {
		return nil, errors.Errorf("invalid hash digest in lock's memo field")
	}

	for i, ld := range raw.Projects {
		r := gps.Revision(ld.Revision)

		var v gps.Version = r
		if ld.Version != "" {
			if ld.Branch != "" {
				return nil, errors.Errorf("lock file specified both a branch (%s) and version (%s) for %s", ld.Branch, ld.Version, ld.Name)
			}
			v = gps.NewVersion(ld.Version).Is(r)
		} else if ld.Branch != "" {
			v = gps.NewBranch(ld.Branch).Is(r)
		} else if r == "" {
			return nil, errors.Errorf("lock file has entry for %s, but specifies no branch or version", ld.Name)
		}

		id := gps.ProjectIdentifier{
			ProjectRoot: gps.ProjectRoot(ld.Name),
			Source:      ld.Source,
		}
		l.P[i] = gps.NewLockedProject(id, v, ld.Packages)
	}
	return l, nil
}

func (l *Lock) InputHash() []byte {
	return l.Memo
}

func (l *Lock) Projects() []gps.LockedProject {
	return l.P
}

// HasProjectWithRoot checks if the lock contains a project with the provided
// ProjectRoot.
//
// This check is O(n) in the number of projects.
func (l *Lock) HasProjectWithRoot(root gps.ProjectRoot) bool {
	for _, p := range l.P {
		if p.Ident().ProjectRoot == root {
			return true
		}
	}

	return root
}

// toRaw converts the manifest into a representation suitable to write to the lock file
func (l *Lock) toRaw() rawLock {
	raw := rawLock{
		Memo:     hex.EncodeToString(l.Memo),
		Projects: make([]rawLockedProject, len(l.P)),
	}

	sort.Sort(SortedLockedProjects(l.P))

	for k, lp := range l.P {
		id := lp.Ident()
		ld := rawLockedProject{
			Name:     string(id.ProjectRoot),
			Source:   id.Source,
			Packages: lp.Packages(),
		}

		v := lp.Version()
		ld.Revision, ld.Branch, ld.Version = gps.VersionComponentStrings(v)

		raw.Projects[k] = ld
	}

	// TODO sort output - #15

	return raw
}

func (l *Lock) MarshalTOML() ([]byte, error) {
	raw := l.toRaw()
	result, err := toml.Marshal(raw)
	return result, errors.Wrap(err, "Unable to marshal lock to TOML string")
}

// LockFromInterface converts an arbitrary gps.Lock to dep's representation of a
// lock. If the input is already dep's *lock, the input is returned directly.
//
// Data is defensively copied wherever necessary to ensure the resulting *lock
// shares no memory with the original lock.
//
// As gps.Solution is a superset of gps.Lock, this can also be used to convert
// solutions to dep's lock format.
func LockFromInterface(in gps.Lock) *Lock {
	if in == nil {
		return nil
	} else if l, ok := in.(*Lock); ok {
		return l
	}

	h, p := in.InputHash(), in.Projects()

	l := &Lock{
		Memo: make([]byte, len(h)),
		P:    make([]gps.LockedProject, len(p)),
	}

	copy(l.Memo, h)
	copy(l.P, p)
	return l
}

type SortedLockedProjects []gps.LockedProject

func (s SortedLockedProjects) Len() int      { return len(s) }
func (s SortedLockedProjects) Swap(i, j int) { s[i], s[j] = s[j], s[i] }
func (s SortedLockedProjects) Less(i, j int) bool {
	l, r := s[i].Ident(), s[j].Ident()

	if l.ProjectRoot < r.ProjectRoot {
		return true
	}
	if r.ProjectRoot < l.ProjectRoot {
		return false
	}

	return l.Source < r.Source
}<|MERGE_RESOLUTION|>--- conflicted
+++ resolved
@@ -10,11 +10,7 @@
 	"io"
 	"sort"
 
-<<<<<<< HEAD
-	"github.com/golang/dep/gps"
-=======
 	"github.com/golang/dep/internal/gps"
->>>>>>> b86ad168
 	"github.com/pelletier/go-toml"
 	"github.com/pkg/errors"
 )
