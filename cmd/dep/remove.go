--- conflicted
+++ resolved
@@ -161,16 +161,10 @@
 
 	params := p.MakeParams()
 	params.RootPackageTree = pkgT
-<<<<<<< HEAD
-	if loggers.Verbose {
-		params.Trace = true
+	
+  if loggers.Verbose {
 		params.TraceLogger = loggers.Err
-=======
-
-	if *verbose {
-		params.TraceLogger = log.New(os.Stderr, "", 0)
->>>>>>> 4c5e4592
-	}
+  }
 	s, err := gps.Prepare(params, sm)
 	if err != nil {
 		return errors.Wrap(err, "prepare solver")
