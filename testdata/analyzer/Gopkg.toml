--- conflicted
+++ resolved
@@ -1,11 +1,6 @@
 
-<<<<<<< HEAD
-[[dependencies]]
+[[constraint]]
   name = "github.com/golang/dep/internal/gps"
-=======
-[[constraint]]
-  name = "github.com/golang/dep/gps"
->>>>>>> 5cb3e51d
   version = ">=0.12.0, <1.0.0"
 
 [[constraint]]
